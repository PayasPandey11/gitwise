--- conflicted
+++ resolved
@@ -1,11 +1,9 @@
 # Test File
 
-<<<<<<< HEAD
-This is version B of the test file
-Feature B: Payment Processing
-Feature B: Order Management
-=======
-This is version A of the test file
+This is the merged version of the test file combining both features
+
 Feature A: Authentication
 Feature A: User Management
->>>>>>> 3ca306e5
+
+Feature B: Payment Processing  
+Feature B: Order Management