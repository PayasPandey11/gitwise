--- conflicted
+++ resolved
@@ -8,21 +8,7 @@
 
 GitWise transforms your Git workflow with intelligent AI assistance - from perfect commit messages to comprehensive PR descriptions, all while keeping your code private with local AI models.
 
-<<<<<<< HEAD
 ## ✨ See the Difference
-=======
-Are you a seasoned developer who loves the power of Git but wishes some parts were faster or smarter? GitWise is built for you. We don't replace your Git knowledge; we augment it. GitWise helps you:
-
-- **Craft Perfect Commits, Instantly**: Generate Conventional Commit messages from your staged diffs in seconds.
-- **Smart Merge with AI Conflict Analysis**: AI explains conflicts in human terms, suggests resolution strategies, and generates intelligent merge commit messages.
-- **Streamline PR Creation**: Get AI-generated PR titles and descriptions, plus automated label and checklist suggestions.
-- **Maintain Changelogs Effortlessly**: Keep your `CHANGELOG.md` up-to-date with minimal fuss.
-- **Retain Full Git Control**: Use any standard Git command via `gitwise git ...` with the speed you expect. AI features are opt-in enhancements.
-
-## 🚀 Quick Start
-
-### Installation
->>>>>>> 7a9218a4
 
 **Before GitWise** (Manual workflow):
 ```bash
@@ -35,121 +21,8 @@
 **After GitWise** (Interactive AI workflow):
 ```bash
 gitwise add .
-<<<<<<< HEAD
 # 🤖 Interactive: Shows changes → Generates commit → Pushes → Creates PR
 # Complete workflow in one command with AI assistance at each step
-=======
-# Shows summary of changes and prompts for next action
-
-# 4. Generate AI-powered commit message
-gitwise commit
-# AI analyzes your diff and suggests: "feat: add hello world script"
-
-# 5. Push and create PR
-gitwise push
-gitwise pr --labels --checklist
-```
-
-## 🤖 Three AI Backend Modes
-
-| Mode | Best For | Privacy | Internet |
-|------|----------|---------|----------|
-| **🦙 Ollama** | High-quality local AI | 🟢 Full | 🟡 Setup only |
-| **🏠 Offline** | Air-gapped environments | 🟢 Full | 🟢 Never |
-| **🌐 Online** | Latest AI models (GPT-4, Claude) | 🔴 API calls | 🔴 Always |
-
-**[→ Learn more about AI backends](https://payaspandey11.github.io/gitwise/features.html#three-ai-backend-modes)**
-
-## Key Features
-
-- **🚀 Blazing Fast Core**: Standard Git commands passed through `gitwise git ...` run at native Git speed.
-- **🧠 Smart Commit Messages**: AI-generated Conventional Commits (opt-in grouping for complex changes via `gitwise commit --group`).
-- **🔀 AI-Powered Smart Merge**: Intelligent conflict analysis with human-readable explanations and resolution strategies.
-- **⚡ Streamlined Workflow**: Auto-confirm mode (`gitwise add -y`) for fully automated stage → commit → push → PR workflow.
-- **✍️ Intelligent PR Descriptions**: AI-generated PR titles and descriptions.
-- **🏷️ Automated PR Enhancements**: Optional label suggestions based on commit types and file-specific checklists for PRs.
-- **🧩 Context Management**: Store and use contextual information per branch to improve AI suggestions.
-- **📜 Changelog Management**: Automated updates for unreleased changes and easy generation for new versions.
-- **⚙️ Git Command Passthrough**: Use `gitwise` as a wrapper for any `git` command (e.g., `gitwise status`, `gitwise log`).
-- **🔒 Privacy-First**: Choose between local (Ollama/Offline) or cloud-based AI backends.
-
-## 📖 Documentation
-
-For comprehensive documentation, advanced features, troubleshooting, and real-world examples:
-
-- **[🌐 GitWise Documentation](https://payaspandey11.github.io/gitwise/)** - Complete documentation site
-- **[🚀 Quick Start Guide](https://payaspandey11.github.io/gitwise/quick-start.html)** - Get up and running in 5 minutes
-- **[⚡ Features & Advanced Usage](https://payaspandey11.github.io/gitwise/features.html)** - Deep dive into all capabilities
-- **[📋 Quick Reference](https://payaspandey11.github.io/gitwise/QUICK_REFERENCE.html)** - Handy command reference
-- **[🔧 API Documentation](https://payaspandey11.github.io/gitwise/api.html)** - For developers and contributors
-
-
-#### ⚠️ Command Not Found? (PATH issues)
-If you see a warning like:
-
-```
-WARNING: The script gitwise is installed in '/Users/yourname/Library/Python/3.x/bin' which is not on PATH.
-```
-
-This means the `gitwise` command is not available in your terminal by default. To fix this, add the following to your shell config (replace `3.x` with your Python version):
-
-```sh
-export PATH="$PATH:/Users/$(whoami)/Library/Python/3.x/bin"
-```
-
-Add this line to your `~/.zshrc` or `~/.bash_profile` and restart your terminal, or run it directly in your current session.
-
-- On Linux, the user base bin is usually `~/.local/bin`.
-- On Windows, add the Scripts directory to your PATH (see Python docs).
-
----
-
-#### ✅ Recommended: Use a Virtual Environment
-For the best experience, use a [virtual environment](https://docs.python.org/3/tutorial/venv.html):
-
-```sh
-python3 -m venv venv
-source venv/bin/activate
-pip install pygitwise
-```
-
-This ensures the `gitwise` command is always available when the venv is activated.
-
-📌 **[Quick Reference Guide](docs/QUICK_REFERENCE.md)** - Keep this handy for all commands and options!
-
-```bash
-# Install Ollama first
-curl -fsSL https://ollama.com/install.sh | sh
-
-# Pull a model
-ollama pull llama3
-
-# Configure GitWise to use Ollama
-gitwise init
-# Select: Ollama (local server)
-```
-
-**[→ Complete setup guide for all backends](https://payaspandey11.github.io/gitwise/quick-start.html)**
-
-## 🤖 AI Backend Modes
-
-GitWise supports three distinct AI backends, each with unique advantages:
-
-### 1. 🦙 Ollama Mode (Default - Recommended)
-
-**Best for**: Privacy-conscious developers who want high-quality local AI with easy model management.
-
-```bash
-# Install Ollama first
-curl -fsSL https://ollama.com/install.sh | sh
-
-# Pull a model
-ollama pull llama3
-
-# Configure GitWise to use Ollama
-gitwise init
-# Select: Ollama (local server)
->>>>>>> 7a9218a4
 ```
 
 *Perfect commits and PRs in seconds, not minutes.*
@@ -193,10 +66,113 @@
 
 ### Option 1: Quick Install
 ```bash
-<<<<<<< HEAD
 pip install pygitwise
 gitwise init
-=======
+```
+
+### Option 2: Local AI (Recommended)
+```bash
+# Install Ollama for local AI
+curl -fsSL https://ollama.com/install.sh | sh
+ollama pull llama3
+
+# Install GitWise
+pip install pygitwise
+gitwise init  # Select Ollama when prompted
+```
+
+### Option 3: Virtual Environment (Best Practice)
+```bash
+python3 -m venv gitwise-env
+source gitwise-env/bin/activate
+pip install pygitwise
+gitwise init
+```
+
+**Features**:
+- Runs 100% locally on your machine
+- No internet required after model download
+- Easy model switching (`ollama pull codellama`, `ollama pull mistral`)
+- High-quality models (Llama 3, Mistral, CodeLlama, etc.)
+- Zero cost after initial setup
+
+**Configuration**:
+```bash
+export GITWISE_LLM_BACKEND=ollama
+export OLLAMA_MODEL=llama3  # or codellama, mistral, etc.
+```
+
+### 2. 🏠 Offline Mode
+
+**Best for**: Maximum privacy, air-gapped environments, or when Ollama isn't available.
+
+```bash
+# Install with offline support
+pip install "pygitwise[offline]"
+
+# Configure GitWise
+gitwise init
+# Select: Offline (built-in model)
+```
+
+**Features**:
+- Runs 100% locally with bundled model
+- No external dependencies
+- Works in air-gapped environments
+- Smaller, faster models (TinyLlama by default)
+- Automatic fallback when Ollama unavailable
+
+**Configuration**:
+```bash
+export GITWISE_LLM_BACKEND=offline
+export GITWISE_OFFLINE_MODEL="TinyLlama/TinyLlama-1.1B-Chat-v1.0"  # optional
+```
+
+### 3. 🌐 Online Mode (OpenRouter)
+
+**Best for**: Access to cutting-edge models (GPT-4, Claude) and highest quality outputs.
+
+```bash
+# Get your API key from https://openrouter.ai/
+export OPENROUTER_API_KEY="your_api_key"
+
+# Configure GitWise
+gitwise init
+# Select: Online (OpenRouter API)
+# Enter your API key when prompted
+```
+
+**Features**:
+- Access to latest AI models (GPT-4, Claude 3, etc.)
+- Highest quality outputs
+- No local GPU required
+- Pay-per-use pricing
+- Internet connection required
+
+**Configuration**:
+```bash
+export GITWISE_LLM_BACKEND=online
+export OPENROUTER_API_KEY="your_api_key"
+export OPENROUTER_MODEL="anthropic/claude-3-haiku"  # optional
+```
+
+### 4. ⚡ Direct LLM Provider Mode
+
+**Best for**: Using your preferred LLM provider (OpenAI, Anthropic, Google Gemini) directly with your own API keys.
+
+GitWise now offers direct integration with major LLM providers, allowing you to use your existing accounts and preferred models.
+
+**Supported Providers:**
+- **OpenAI**: Access models like GPT-4, GPT-3.5-turbo, etc.
+- **Anthropic**: Access Claude models like Claude 3 Opus, Sonnet, Haiku.
+- **Google Gemini**: Access Gemini models like Gemini Pro.
+
+**Configuration:**
+
+To use a direct provider, set the `GITWISE_LLM_BACKEND` environment variable to `openai`, `anthropic`, or `google_gemini`, and provide the respective API key.
+
+**OpenAI:**
+```bash
 export GITWISE_LLM_BACKEND=openai
 export OPENAI_API_KEY="your_openai_api_key"
 export GITWISE_OPENAI_MODEL="gpt-4" # Optional, defaults to a recommended model
@@ -329,16 +305,13 @@
 gitwise log --oneline -5
 gitwise branch -a
 gitwise stash list
->>>>>>> 7a9218a4
-```
-
-### Option 2: Local AI (Recommended)
-```bash
-<<<<<<< HEAD
-# Install Ollama for local AI
-curl -fsSL https://ollama.com/install.sh | sh
-ollama pull llama3
-=======
+```
+
+## 🔧 Configuration
+
+### Environment Variables
+
+```bash
 # Core settings
 export GITWISE_LLM_BACKEND=ollama  # ollama, offline, or online
 export GITWISE_CONFIG_PATH=~/.gitwise/config.json  # custom config location
@@ -415,122 +388,23 @@
 
 # List available models
 ollama list
->>>>>>> 7a9218a4
-
-# Install GitWise
-pip install pygitwise
-gitwise init  # Select Ollama when prompted
-```
-
-### Option 3: Virtual Environment (Best Practice)
-```bash
-python3 -m venv gitwise-env
-source gitwise-env/bin/activate
-pip install pygitwise
-gitwise init
-```
-
-<<<<<<< HEAD
+
+# Pull a new model
+ollama pull codellama
+```
+
+### Switching Backends
+
+```bash
+# Quick switch via environment variable
+export GITWISE_LLM_BACKEND=ollama
+gitwise commit  # Now using Ollama mode
+
+# Or reconfigure
+gitwise init
+```
+
 ## 🔥 Key Features
-=======
-### Performance Tips
-
-1. **For faster responses**: Use Ollama with smaller models like `llama3` or `codellama`
-2. **For best quality**: Use online mode with Claude or GPT-4
-3. **For air-gapped environments**: Use offline mode with the bundled model
-
-## 📊 Detailed Command Reference
-
-GitWise commands are designed to be intuitive. Here are the main ones:
-
-### `gitwise add [files...] [--yes]`
-- Interactively stage files. 
-- Shows a summary of staged files and offers to commit or view the full diff.
-- `--yes` (or `-y`): **Auto-confirm mode** - Automatically answers "yes" to all prompts for a streamlined, non-interactive workflow:
-  - ✅ Enables automatic commit grouping 
-  - ✅ Auto-pushes changes after commit
-  - ✅ Auto-creates PR with labels and checklist (skipped if on main/master branch)
-  - 🛡️ **Special behavior**: When on main/master branch, skips PR creation entirely
-- Example: `gitwise add .` (interactive mode)
-- Example: `gitwise add . --yes` (auto-confirm mode - perfect for CI/CD or rapid development)
-- Example: `gitwise add file1.py file2.md -y` (auto-confirm with specific files)
-
-### `gitwise commit [--group]`
-- Generates an AI-powered Conventional Commit message for your staged changes.
-- You can review, edit, or regenerate the message before committing.
-- Use `--group` (or `-g`) for GitWise to analyze changes and suggest breaking them into multiple logical commits. This is powerful for refactoring or large feature work but can be slower due to more LLM calls.
-- Example: `gitwise commit` (for a single smart commit)
-- Example: `gitwise commit --group` (to try grouping)
-
-### `gitwise set-context "<context_string>"`
-- Sets contextual information for the current branch to improve AI suggestions.
-- This context is used when generating commit messages and PR descriptions.
-- Helps the AI understand the "why" behind your changes for more relevant outputs.
-- Example: `gitwise set-context "Working on login authentication feature"`
-
-### `gitwise get-context`
-- Displays the current context information for the active branch.
-- Shows user-set context, automatically parsed ticket IDs from branch names, and keywords.
-- Example: `gitwise get-context`
-
-### `gitwise push`
-- Pushes your committed changes to the remote repository.
-- Prompts to create a Pull Request after a successful push.
-
-### `gitwise pr [--labels] [--checklist] [--base <branch>] [--title <title>] [--draft]`
-- Creates a Pull Request on GitHub (requires `gh` CLI to be installed and authenticated).
-- AI generates the PR title (if not provided) and a descriptive body based on your commits.
-- `--labels`: Suggests relevant labels (e.g., bug, feature) based on commit types.
-- `--checklist`: Adds a context-aware checklist to the PR body based on changed file types (e.g., reminders for tests, docs for Python files).
-- Example: `gitwise pr --labels --checklist --base develop`
-
-### `gitwise merge <branch> [--strategy <strategy>] [--continue] [--abort] [--yes]`
-- **AI-powered merge with intelligent conflict analysis and resolution assistance**.
-- Analyzes merge scenarios, detects conflicts, and provides human-readable explanations.
-- **Conflict Analysis**: AI explains what each side is trying to accomplish and suggests resolution strategies.
-- **Smart Merge Messages**: Generates intelligent merge commit messages based on the changes.
-- **Safe by Design**: Never auto-resolves conflicts - always requires user confirmation.
-- `--strategy`: Merge strategy (`auto`, `manual`, `ours`, `theirs`) - defaults to `auto`
-- `--continue`: Continue merge after manually resolving conflicts
-- `--abort`: Abort an ongoing merge operation  
-- `--yes` or `-y`: Skip interactive prompts for automated workflows
-- `--no-commit`: Don't create merge commit automatically
-- `--no-ff`: Create merge commit even for fast-forward merges
-- `--squash`: Squash commits from source branch
-- Example: `gitwise merge feature/auth` (basic merge with AI analysis)
-- Example: `gitwise merge feature/payment --strategy manual` (manual strategy)
-- Example: `gitwise merge --continue` (continue after resolving conflicts)
-- Example: `gitwise merge --abort` (abort ongoing merge)
-
-### `gitwise changelog [--version <version>] [--output-file <file>]`
-- Generates or updates your `CHANGELOG.md`.
-- **For New Releases**: Run `gitwise changelog`. It will suggest a semantic version based on your recent commits. Confirm or provide a version (e.g., `v1.2.3`). The AI will generate entries for this version. The command will also offer to create a git tag for the version.
-- **Automatic Unreleased Section**: To automatically update an `[Unreleased]` section in your `CHANGELOG.md` before each commit, run `gitwise setup-hooks`. This installs a Git pre-commit hook script that calls `gitwise changelog --auto-update` and stages `CHANGELOG.md` if it was modified. 
-    - **Note for `pre-commit` framework users**: If you use the [pre-commit](https://pre-commit.com/) framework, you should integrate `gitwise changelog --auto-update` into your existing `.pre-commit-config.yaml` instead of using `gitwise setup-hooks`.
-- **Best Practice**: Use [Conventional Commit](https://www.conventionalcommits.org/) messages (e.g., `feat: ...`, `fix: ...`) for the best changelog results.
-
-### `gitwise setup-hooks`
-- Installs a Git pre-commit script (`.git/hooks/pre-commit`) that attempts to run `gitwise changelog --auto-update` before each commit. 
-- This helps maintain an up-to-date pending changelog. 
-- If you use the `pre-commit` framework, manage GitWise through your `.pre-commit-config.yaml` instead.
-
-### `gitwise git <git_command_and_args...>`
-- A direct passthrough to any standard `git` command.
-- Useful if you want to stay within the `gitwise` CLI but need a specific Git command.
-- Output is streamed directly from Git. If you are using a command that pages (e.g., `git log`, `git diff`) and need script-friendly output, you should pipe it manually (e.g., `gitwise git log | cat`). If running `gitwise` via a GitHub CLI alias (`gh alias set gw --shell 'gitwise $1'`), `gh` may handle paging for you.
-- Example: `gitwise git status -sb`, `gitwise git log --oneline -n 5`
-
-## 🌟 Real-World Examples
-
-### Feature Development Workflow
-
-```bash
-# Start a new feature
-gitwise checkout -b feature/user-authentication
-
-# Make changes to multiple files
-vim src/auth.py src/models/user.py tests/test_auth.py
->>>>>>> 7a9218a4
 
 - **🔄 Interactive Workflow**: `gitwise add` does everything - stage → commit → push → PR in one flow
 - **🤖 AI Commit Messages**: Generate perfect Conventional Commits from your changes
@@ -550,75 +424,10 @@
 
 ## 🤝 Contributing
 
-<<<<<<< HEAD
 Found a bug? Have a feature request? Contributions welcome!
 
 - **Issues**: [GitHub Issues](https://github.com/PayasPandey11/gitwise/issues)
 - **Discussions**: [GitHub Discussions](https://github.com/PayasPandey11/gitwise/discussions)
-=======
-### Smart Merge with Conflict Resolution
-
-```bash
-# Merge a feature branch with potential conflicts
-gitwise merge feature/database-migration
-
-# GitWise analyzes the merge:
-# 🔍 Analyzing merge: feature/database-migration
-# 📊 3-way merge required
-# ⚠️ 2 conflict(s) detected
-
-# AI explains conflicts in human terms:
-# 📁 src/models.py
-# "Both branches modified the User model. Your branch added 
-#  email validation while the feature branch added password hashing."
-
-# 💡 Resolution Strategy: "Combine both features by keeping both 
-#     the email validation and password hashing changes"
-
-# Resolve conflicts manually, then:
-gitwise merge --continue
-# ✅ Generates intelligent merge commit message
-```
-
-**[→ More examples and advanced workflows](https://payaspandey11.github.io/gitwise/features.html#real-world-workflows)**
-
-## 💡 Quick Tips
-
-1. **Commit Message Quality**: GitWise works best when you stage related changes together
-2. **Smart Merge**: Use `gitwise merge` instead of `git merge` for AI-powered conflict analysis and resolution guidance
-3. **Performance**: Use Ollama for the best balance of speed and quality
-4. **Privacy**: Use offline mode for sensitive codebases
-5. **Streamlined Workflow**: Use `gitwise add . -y` for a fully automated workflow (stage → commit → push → PR)
-6. **Advanced Features**: Use `gitwise commit --group` for complex changes
-7. **PR Enhancement**: Always use `--labels --checklist` for better PRs
-
-## 🛠️ Development & Contributing
-
-If you want to contribute to GitWise:
-
-```bash
-git clone https://github.com/PayasPandey11/gitwise.git
-cd gitwise
-python3 -m venv .venv
-source .venv/bin/activate
-pip3 install -e ".[dev]"
-make test
-```
-
-**[→ Full development setup guide](https://payaspandey11.github.io/gitwise/api.html)**
-
-## 🚀 Roadmap
-
-GitWise is actively developing! Here are some directions we're exploring:
-
-- **Enhanced AI Capabilities**: AI-assisted interactive rebase, smart stash messages
-- **More Local Models**: Support for LlamaCPP, GPT4All backends  
-- **Model Fine-tuning**: Custom models trained on your codebase patterns
-- **IDE Integration**: Tighter coupling with VS Code and other editors
-- **Team Workflows**: Features to support team conventions and automation
-
-**[→ Complete roadmap and feature requests](https://github.com/PayasPandey11/gitwise/issues)**
->>>>>>> 7a9218a4
 
 ## 📄 License
 
