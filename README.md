# GitWise: Your AI-Powered Git Co-pilot

[![TestPyPI version](https://img.shields.io/badge/TestPyPI-v0.1.0-blue)](https://test.pypi.org/project/gitwise/)
[![Python versions](https://img.shields.io/badge/python-3.9%20%7C%203.10%20%7C%203.11%20%7C%203.12-blue)](https://test.pypi.org/project/gitwise/)
[![License](https://img.shields.io/badge/license-MIT-green)](https://github.com/PayasPandey11/gitwise/blob/main/LICENSE)
[![codecov](https://codecov.io/gh/PayasPandey11/gitwise/branch/main/graph/badge.svg)](https://codecov.io/gh/PayasPandey11/gitwise)
[![CI Status](https://github.com/PayasPandey11/gitwise/workflows/CI/badge.svg)](https://github.com/PayasPandey11/gitwise/actions)
[![Documentation](https://img.shields.io/badge/docs-github%20pages-blue)](https://payaspandey11.github.io/gitwise/)
[![Code style: black](https://img.shields.io/badge/code%20style-black-000000.svg)](https://github.com/psf/black)

**GitWise is a command-line tool designed for experienced developers to enhance their Git workflow with intelligent AI assistance. It focuses on speed, efficiency, and integrating seamlessly with your existing habits, while upholding industry best practices.**

> 📖 **[Complete Documentation & Getting Started Guide →](https://payaspandey11.github.io/gitwise/)**

Are you a seasoned developer who loves the power of Git but wishes some parts were faster or smarter? GitWise is built for you. We don't replace your Git knowledge; we augment it. GitWise helps you:

- **Craft Perfect Commits, Instantly**: Generate Conventional Commit messages from your staged diffs in seconds.
- **Streamline PR Creation**: Get AI-generated PR titles and descriptions, plus automated label and checklist suggestions.
- **Maintain Changelogs Effortlessly**: Keep your `CHANGELOG.md` up-to-date with minimal fuss.
- **Retain Full Git Control**: Use any standard Git command via `gitwise git ...` with the speed you expect. AI features are opt-in enhancements.

## 🚀 Quick Start

### Installation

```bash
# Install from PyPI
pip install gitwise

# For offline model support
pip install "gitwise[offline]"
```

📌 **[Quick Reference Guide →](https://payaspandey11.github.io/gitwise/QUICK_REFERENCE.html)** - Keep this handy for all commands and options!

### Your First GitWise Workflow

```bash
# 1. Initialize GitWise (first time only)
gitwise init

# 2. Make your code changes
echo "print('Hello, GitWise!')" > hello.py

# 3. Stage changes interactively
gitwise add .
# Shows summary of changes and prompts for next action

# 4. Generate AI-powered commit message
gitwise commit
# AI analyzes your diff and suggests: "feat: add hello world script"

# 5. Push and create PR
gitwise push
gitwise pr --labels --checklist
```

## 🤖 Three AI Backend Modes

| Mode | Best For | Privacy | Internet |
|------|----------|---------|----------|
| **🦙 Ollama** | High-quality local AI | 🟢 Full | 🟡 Setup only |
| **🏠 Offline** | Air-gapped environments | 🟢 Full | 🟢 Never |
| **🌐 Online** | Latest AI models (GPT-4, Claude) | 🔴 API calls | 🔴 Always |

**[→ Learn more about AI backends](https://payaspandey11.github.io/gitwise/features.html#three-ai-backend-modes)**

## Key Features

- **🚀 Blazing Fast Core**: Standard Git commands passed through `gitwise git ...` run at native Git speed.
- **🧠 Smart Commit Messages**: AI-generated Conventional Commits (opt-in grouping for complex changes via `gitwise commit --group`).
- **✍️ Intelligent PR Descriptions**: AI-generated PR titles and descriptions.
- **🏷️ Automated PR Enhancements**: Optional label suggestions based on commit types and file-specific checklists for PRs.
- **📜 Changelog Management**: Automated updates for unreleased changes and easy generation for new versions.
- **⚙️ Git Command Passthrough**: Use `gitwise` as a wrapper for any `git` command (e.g., `gitwise status`, `gitwise log`).
- **🔒 Privacy-First**: Choose between local (Ollama/Offline) or cloud-based AI backends.

## 📖 Documentation

For comprehensive documentation, advanced features, troubleshooting, and real-world examples:

- **[🌐 GitWise Documentation](https://payaspandey11.github.io/gitwise/)** - Complete documentation site
- **[🚀 Quick Start Guide](https://payaspandey11.github.io/gitwise/quick-start.html)** - Get up and running in 5 minutes
- **[⚡ Features & Advanced Usage](https://payaspandey11.github.io/gitwise/features.html)** - Deep dive into all capabilities
- **[📋 Quick Reference](https://payaspandey11.github.io/gitwise/QUICK_REFERENCE.html)** - Handy command reference
- **[🔧 API Documentation](https://payaspandey11.github.io/gitwise/api.html)** - For developers and contributors

## 🦙 Recommended: Ollama Setup

<<<<<<< HEAD
For the best balance of privacy, quality, and speed:
=======
---

#### ⚠️ Command Not Found? (PATH issues)
If you see a warning like:

```
WARNING: The script gitwise is installed in '/Users/yourname/Library/Python/3.x/bin' which is not on PATH.
```

This means the `gitwise` command is not available in your terminal by default. To fix this, add the following to your shell config (replace `3.x` with your Python version):

```sh
export PATH="$PATH:/Users/$(whoami)/Library/Python/3.x/bin"
```

Add this line to your `~/.zshrc` or `~/.bash_profile` and restart your terminal, or run it directly in your current session.

- On Linux, the user base bin is usually `~/.local/bin`.
- On Windows, add the Scripts directory to your PATH (see Python docs).

---

#### ✅ Recommended: Use a Virtual Environment
For the best experience, use a [virtual environment](https://docs.python.org/3/tutorial/venv.html):

```sh
python3 -m venv venv
source venv/bin/activate
pip install gitwise
```

This ensures the `gitwise` command is always available when the venv is activated.

📌 **[Quick Reference Guide](docs/QUICK_REFERENCE.md)** - Keep this handy for all commands and options!
>>>>>>> 7401c152

```bash
# Install Ollama first
curl -fsSL https://ollama.com/install.sh | sh

# Pull a model
ollama pull llama3

# Configure GitWise to use Ollama
gitwise init
# Select: Ollama (local server)
```

**[→ Complete setup guide for all backends](https://payaspandey11.github.io/gitwise/quick-start.html)**

## 🤖 AI Backend Modes

GitWise supports three distinct AI backends, each with unique advantages:

### 1. 🦙 Ollama Mode (Default - Recommended)

**Best for**: Privacy-conscious developers who want high-quality local AI with easy model management.

```bash
# Install Ollama first
curl -fsSL https://ollama.com/install.sh | sh

# Pull a model
ollama pull llama3

# Configure GitWise to use Ollama
gitwise init
# Select: Ollama (local server)
```

**Features**:
- Runs 100% locally on your machine
- No internet required after model download
- Easy model switching (`ollama pull codellama`, `ollama pull mistral`)
- High-quality models (Llama 3, Mistral, CodeLlama, etc.)
- Zero cost after initial setup

**Configuration**:
```bash
export GITWISE_LLM_BACKEND=ollama
export OLLAMA_MODEL=llama3  # or codellama, mistral, etc.
```

### 2. 🏠 Offline Mode

**Best for**: Maximum privacy, air-gapped environments, or when Ollama isn't available.

```bash
# Install with offline support
pip install "gitwise[offline]"

# Configure GitWise
gitwise init
# Select: Offline (built-in model)
```

**Features**:
- Runs 100% locally with bundled model
- No external dependencies
- Works in air-gapped environments
- Smaller, faster models (TinyLlama by default)
- Automatic fallback when Ollama unavailable

**Configuration**:
```bash
export GITWISE_LLM_BACKEND=offline
export GITWISE_OFFLINE_MODEL="TinyLlama/TinyLlama-1.1B-Chat-v1.0"  # optional
```

### 3. 🌐 Online Mode (OpenRouter)

**Best for**: Access to cutting-edge models (GPT-4, Claude) and highest quality outputs.

```bash
# Get your API key from https://openrouter.ai/
export OPENROUTER_API_KEY="your_api_key"

# Configure GitWise
gitwise init
# Select: Online (OpenRouter API)
# Enter your API key when prompted
```

**Features**:
- Access to latest AI models (GPT-4, Claude 3, etc.)
- Highest quality outputs
- No local GPU required
- Pay-per-use pricing
- Internet connection required

**Configuration**:
```bash
export GITWISE_LLM_BACKEND=online
export OPENROUTER_API_KEY="your_api_key"
export OPENROUTER_MODEL="anthropic/claude-3-haiku"  # optional
```

### Mode Comparison

| Feature | Ollama | Offline | Online |
|---------|---------|---------|---------|
| Privacy | 🟢 Full | 🟢 Full | 🔴 API calls |
| Internet | 🟡 Initial only | 🟢 Never | 🔴 Always |
| Quality | 🟢 High | 🟡 Good | 🟢 Best |
| Speed | 🟢 Fast | 🟢 Fast | 🟡 Network dependent |
| Cost | 🟢 Free | 🟢 Free | 🔴 Per use |
| Setup | 🟡 Medium | 🟢 Easy | 🟢 Easy |

## 📖 Usage Examples

### Basic Workflow

```bash
# 1. Initialize GitWise (first time only)
gitwise init

# 2. Make your code changes
echo "print('Hello, GitWise!')" > hello.py

# 3. Stage changes interactively
gitwise add .
# Shows summary of changes and prompts for next action

# 4. Generate AI-powered commit message
gitwise commit
# AI analyzes your diff and suggests: "feat: add hello world script"

# 5. Push and create PR
gitwise push
# Offers to create a PR with AI-generated description

# 6. Create PR with labels and checklist
gitwise pr --labels --checklist
```

### Advanced Features

#### Group Complex Changes
```bash
# When you have multiple logical changes
gitwise commit --group
# AI suggests splitting into multiple commits:
# 1. "refactor: extract user validation logic"
# 2. "feat: add email verification"
# 3. "test: add user validation tests"
```

#### Changelog Management
```bash
# Update changelog before release
gitwise changelog
# Suggests version based on commits (e.g., 1.2.0)
# Generates categorized changelog entries

# Auto-update changelog on every commit
gitwise setup-hooks
```

#### Git Command Passthrough
```bash
# Use any git command through gitwise
gitwise status
gitwise log --oneline -5
gitwise branch -a
gitwise stash list
```

## 🔧 Configuration

### Environment Variables

```bash
# Core settings
export GITWISE_LLM_BACKEND=ollama  # ollama, offline, or online
export GITWISE_CONFIG_PATH=~/.gitwise/config.json  # custom config location

# Ollama settings
export OLLAMA_MODEL=llama3
export OLLAMA_URL=http://localhost:11434  # custom Ollama server

# Offline settings
export GITWISE_OFFLINE_MODEL="TinyLlama/TinyLlama-1.1B-Chat-v1.0"

# Online settings
export OPENROUTER_API_KEY="your_api_key"
export OPENROUTER_MODEL="anthropic/claude-3-haiku"
```

### Configuration File

After running `gitwise init`, your settings are saved in `~/.gitwise/config.json`:

```json
{
  "llm_backend": "ollama",
  "ollama": {
    "model": "llama3",
    "url": "http://localhost:11434"
  },
  "offline": {
    "model": "TinyLlama/TinyLlama-1.1B-Chat-v1.0"
  },
  "online": {
    "api_key": "your_api_key",
    "model": "anthropic/claude-3-haiku"
  }
}
```

## 🛠️ Troubleshooting

### Ollama Issues

```bash
# Check if Ollama is running
curl http://localhost:11434/api/tags

# Start Ollama service
ollama serve

# List available models
ollama list

# Pull a new model
ollama pull codellama
```

### Switching Backends

```bash
# Quick switch via environment variable
export GITWISE_LLM_BACKEND=offline
gitwise commit  # Now using offline mode

# Or reconfigure
gitwise init
```

### Performance Tips

1. **For faster responses**: Use Ollama with smaller models like `llama3` or `codellama`
2. **For best quality**: Use online mode with Claude or GPT-4
3. **For air-gapped environments**: Use offline mode with the bundled model

## 📊 Detailed Command Reference

GitWise commands are designed to be intuitive. Here are the main ones:

### `gitwise add [files...]`
- Interactively stage files. 
- Shows a summary of staged files and offers to commit or view the full diff.
- Example: `gitwise add .` or `gitwise add file1.py file2.md`

### `gitwise commit [--group]`
- Generates an AI-powered Conventional Commit message for your staged changes.
- You can review, edit, or regenerate the message before committing.
- Use `--group` (or `-g`) for GitWise to analyze changes and suggest breaking them into multiple logical commits. This is powerful for refactoring or large feature work but can be slower due to more LLM calls.
- Example: `gitwise commit` (for a single smart commit)
- Example: `gitwise commit --group` (to try grouping)

### `gitwise push`
- Pushes your committed changes to the remote repository.
- Prompts to create a Pull Request after a successful push.

### `gitwise pr [--labels] [--checklist] [--base <branch>] [--title <title>] [--draft]`
- Creates a Pull Request on GitHub (requires `gh` CLI to be installed and authenticated).
- AI generates the PR title (if not provided) and a descriptive body based on your commits.
- `--labels`: Suggests relevant labels (e.g., bug, feature) based on commit types.
- `--checklist`: Adds a context-aware checklist to the PR body based on changed file types (e.g., reminders for tests, docs for Python files).
- Example: `gitwise pr --labels --checklist --base develop`

### `gitwise changelog [--version <version>] [--output-file <file>]`
- Generates or updates your `CHANGELOG.md`.
- **For New Releases**: Run `gitwise changelog`. It will suggest a semantic version based on your recent commits. Confirm or provide a version (e.g., `v1.2.3`). The AI will generate entries for this version. The command will also offer to create a git tag for the version.
- **Automatic Unreleased Section**: To automatically update an `[Unreleased]` section in your `CHANGELOG.md` before each commit, run `gitwise setup-hooks`. This installs a Git pre-commit hook script that calls `gitwise changelog --auto-update` and stages `CHANGELOG.md` if it was modified. 
    - **Note for `pre-commit` framework users**: If you use the [pre-commit](https://pre-commit.com/) framework, you should integrate `gitwise changelog --auto-update` into your existing `.pre-commit-config.yaml` instead of using `gitwise setup-hooks`.
- **Best Practice**: Use [Conventional Commit](https://www.conventionalcommits.org/) messages (e.g., `feat: ...`, `fix: ...`) for the best changelog results.

### `gitwise setup-hooks`
- Installs a Git pre-commit script (`.git/hooks/pre-commit`) that attempts to run `gitwise changelog --auto-update` before each commit. 
- This helps maintain an up-to-date pending changelog. 
- If you use the `pre-commit` framework, manage GitWise through your `.pre-commit-config.yaml` instead.

### `gitwise git <git_command_and_args...>`
- A direct passthrough to any standard `git` command.
- Useful if you want to stay within the `gitwise` CLI but need a specific Git command.
- Output is streamed directly from Git. If you are using a command that pages (e.g., `git log`, `git diff`) and need script-friendly output, you should pipe it manually (e.g., `gitwise git log | cat`). If running `gitwise` via a GitHub CLI alias (`gh alias set gw --shell 'gitwise $1'`), `gh` may handle paging for you.
- Example: `gitwise git status -sb`, `gitwise git log --oneline -n 5`

## 🌟 Real-World Examples

### Feature Development Workflow

```bash
# Start a new feature
gitwise checkout -b feature/user-authentication

# Make changes to multiple files
vim src/auth.py src/models/user.py tests/test_auth.py

# Stage and commit with AI assistance
gitwise add .
gitwise commit
# AI suggests: "feat: implement JWT-based user authentication"

# Push and create PR with context
gitwise push
gitwise pr --labels --checklist
```

### Bug Fix with Grouped Commits

```bash
# Use grouped commits for clarity
gitwise commit --group
# AI suggests 3 commits:
# 1. "fix: prevent race condition in cache invalidation"
# 2. "refactor: extract cache logic to separate module"  
# 3. "test: add integration tests for concurrent cache access"
```

**[→ More examples and advanced workflows](https://payaspandey11.github.io/gitwise/features.html#real-world-workflows)**

## 💡 Quick Tips

1. **Commit Message Quality**: GitWise works best when you stage related changes together
2. **Performance**: Use Ollama for the best balance of speed and quality
3. **Privacy**: Use offline mode for sensitive codebases
4. **Advanced Features**: Use `gitwise commit --group` for complex changes
5. **PR Enhancement**: Always use `--labels --checklist` for better PRs

## 🛠️ Development & Contributing

If you want to contribute to GitWise:

```bash
git clone https://github.com/PayasPandey11/gitwise.git
cd gitwise
python3 -m venv .venv
source .venv/bin/activate
pip3 install -e ".[dev]"
make test
```

**[→ Full development setup guide](https://payaspandey11.github.io/gitwise/api.html)**

## 🚀 Roadmap

GitWise is actively developing! Here are some directions we're exploring:

- **Enhanced AI Capabilities**: AI-assisted interactive rebase, smart stash messages
- **More Local Models**: Support for LlamaCPP, GPT4All backends  
- **Model Fine-tuning**: Custom models trained on your codebase patterns
- **IDE Integration**: Tighter coupling with VS Code and other editors
- **Team Workflows**: Features to support team conventions and automation

**[→ Complete roadmap and feature requests](https://github.com/PayasPandey11/gitwise/issues)**

## 📄 License

This project is licensed under the MIT License - see the [LICENSE](LICENSE) file for details.

---

<div align="center">

**[📖 Documentation](https://payaspandey11.github.io/gitwise/) • [🚀 Quick Start](https://payaspandey11.github.io/gitwise/quick-start.html) • [💬 Issues](https://github.com/PayasPandey11/gitwise/issues) • [🤝 Contributing](CONTRIBUTING.md)**

</div><|MERGE_RESOLUTION|>--- conflicted
+++ resolved
@@ -87,10 +87,7 @@
 
 ## 🦙 Recommended: Ollama Setup
 
-<<<<<<< HEAD
 For the best balance of privacy, quality, and speed:
-=======
----
 
 #### ⚠️ Command Not Found? (PATH issues)
 If you see a warning like:
@@ -124,7 +121,6 @@
 This ensures the `gitwise` command is always available when the venv is activated.
 
 📌 **[Quick Reference Guide](docs/QUICK_REFERENCE.md)** - Keep this handy for all commands and options!
->>>>>>> 7401c152
 
 ```bash
 # Install Ollama first
@@ -497,5 +493,5 @@
 <div align="center">
 
 **[📖 Documentation](https://payaspandey11.github.io/gitwise/) • [🚀 Quick Start](https://payaspandey11.github.io/gitwise/quick-start.html) • [💬 Issues](https://github.com/PayasPandey11/gitwise/issues) • [🤝 Contributing](CONTRIBUTING.md)**
-
-</div>+</div>
+This project is licensed under the MIT License - see the `LICENSE` file for details.